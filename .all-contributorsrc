{
  "projectName": "add-and-commit",
  "projectOwner": "EndBug",
  "repoType": "github",
  "repoHost": "https://github.com",
  "files": [
    "README.md"
  ],
  "imageSize": 100,
  "commit": true,
  "commitConvention": "angular",
  "contributors": [
    {
      "login": "EndBug",
      "name": "Federico Grandi",
      "avatar_url": "https://avatars1.githubusercontent.com/u/26386270?v=4",
      "profile": "https://github.com/EndBug",
      "contributions": [
        "code",
        "doc"
      ]
    },
    {
      "login": "jactor-rises",
      "name": "Tor Egil Jacobsen",
      "avatar_url": "https://avatars3.githubusercontent.com/u/14565088?v=4",
      "profile": "https://github.com/jactor-rises",
      "contributions": [
        "code"
      ]
    },
    {
      "login": "yelizariev",
      "name": "Ivan Yelizariev",
      "avatar_url": "https://avatars0.githubusercontent.com/u/186131?v=4",
      "profile": "https://twitter.com/yelizariev",
      "contributions": [
        "ideas"
      ]
    },
    {
      "login": "jhhughes",
      "name": "jhhughes",
      "avatar_url": "https://avatars2.githubusercontent.com/u/13724293?v=4",
      "profile": "https://github.com/jhhughes",
      "contributions": [
        "bug"
      ]
    },
    {
<<<<<<< HEAD
      "login": "DmitrijOkeanij",
      "name": "Дмитрий Океаний",
      "avatar_url": "https://avatars3.githubusercontent.com/u/10674646?v=4",
      "profile": "https://sunengine.site",
=======
      "login": "brahma-dev",
      "name": "Brahma Dev",
      "avatar_url": "https://avatars3.githubusercontent.com/u/1793295?v=4",
      "profile": "https://github.com/brahma-dev",
      "contributions": [
        "bug"
      ]
    },
    {
      "login": "felixlapalma",
      "name": "Felix Rojo Lapalma",
      "avatar_url": "https://avatars2.githubusercontent.com/u/38389683?v=4",
      "profile": "https://github.com/felixlapalma",
      "contributions": [
        "bug"
      ]
    },
    {
      "login": "RobinWijnant",
      "name": "Robin Wijnant",
      "avatar_url": "https://avatars3.githubusercontent.com/u/33033209?v=4",
      "profile": "http://robinwijnant.me",
      "contributions": [
        "bug",
        "code"
      ]
    },
    {
      "login": "onilton",
      "name": "Onilton Maciel",
      "avatar_url": "https://avatars2.githubusercontent.com/u/725676?v=4",
      "profile": "https://github.com/onilton",
>>>>>>> b34850c6
      "contributions": [
        "ideas"
      ]
    }
  ],
  "contributorsPerLine": 7,
  "skipCi": true
}<|MERGE_RESOLUTION|>--- conflicted
+++ resolved
@@ -48,12 +48,15 @@
       ]
     },
     {
-<<<<<<< HEAD
       "login": "DmitrijOkeanij",
       "name": "Дмитрий Океаний",
       "avatar_url": "https://avatars3.githubusercontent.com/u/10674646?v=4",
       "profile": "https://sunengine.site",
-=======
+      "contributions": [
+        "ideas"
+      ]
+    },
+    {
       "login": "brahma-dev",
       "name": "Brahma Dev",
       "avatar_url": "https://avatars3.githubusercontent.com/u/1793295?v=4",
@@ -86,7 +89,6 @@
       "name": "Onilton Maciel",
       "avatar_url": "https://avatars2.githubusercontent.com/u/725676?v=4",
       "profile": "https://github.com/onilton",
->>>>>>> b34850c6
       "contributions": [
         "ideas"
       ]
